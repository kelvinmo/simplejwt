--- conflicted
+++ resolved
@@ -2,14 +2,12 @@
 
 All notable changes to this project will be documented in this file.
 
-## Version 0.4.0
-<<<<<<< HEAD
-=======
+## Version 0.4.1
 
 - Fixed: Composer dependencies on `symfony/console` for PHP 7 compatibility
+  (#22)
 
 ## Version 0.4.0
->>>>>>> 6fb973ad
 
 - Changed: jwkstool build process
 - Fixed: Syntax error in SimpleJWT\JWE::decrypt()
