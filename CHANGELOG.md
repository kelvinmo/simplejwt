--- conflicted
+++ resolved
@@ -4,15 +4,12 @@
 
 ## Unreleased
 
-<<<<<<< HEAD
 - Changed: Split `SimpleJWT\Crypt` namespace into multiple namespaces, one
   for each algorithm type (#60)
 - Changed: `JWT` and `JWE` now derives from a common parent class `Token`
-=======
 - Deprecated: Helper::getObject() and Helper::getJWTObject() have been
   replaced by Helper::decode() and Helper::decodeFully() respectively,
   and will be removed in future versions
->>>>>>> 1ecb4f49
 
 ## 0.6.2
 
