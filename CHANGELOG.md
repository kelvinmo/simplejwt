--- conflicted
+++ resolved
@@ -1,15 +1,13 @@
 # Changelog
 
-<<<<<<< HEAD
+## Version 0.2.0
+
+- Refactored code to add deserialise function
+
 ## Version 0.1.6
 
 - Support newer versions of OpenSSL used in PHP 7, which uses lowercase
   cipher and message digest names (#7)
-=======
-## Version 0.2.0
-
-- Refactored code to add deserialise function
->>>>>>> 4f3fc610
 
 ## Version 0.1.5
 
