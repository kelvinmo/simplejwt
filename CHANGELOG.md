# Changelog

All notable changes to this project will be documented in this file.

<<<<<<< HEAD
## Unreleased

- Changed: Providing invalid JSON tokens into JWT::deserialise() and
  JWE::decrypt() will throw an `InvalidTokenException` instead of
  `InvalidArgumentException`
- Changed: `JWT` and `JWE` methods now check for validity of
  algorithm classes
- Changed: Additional type hinting on public API methods
- Removed: Support for PHP 7.2
=======
## 0.8.2

- Changed: Update dependency on `symfony/console` to support v7.0
>>>>>>> 78477964

## 0.8.1

- Fixed: Throw a `KeyException` when loading an invalid PEM-encoded
  RSAKey

## 0.8.0

- Added: Support for `Ed25519` signatures and `X25519` key derviation
  algorithms
- Added: Support for AES GCM key encryption algorithms (`A128GCMKW`,
  `A192GCMKW` and `A256GCMKW`)
- Added: Support for COSE based keys
- Changed: Use `box` to package the `jwkstool` utility
- Changed: Refactored `Algorithm` (now renamed to `BaseAlgorithm`)
  and `Key` to extract interfaces (into `AlgorithmInterface` and 
  `KeyInterface` respectively)
- Changed: Key ID `kid` parameter no longer automatically generated
  when a Key object is created.  Use `Key::getKeyId(true)` or
  `KeySet::add(..., true)` to generate a key ID
- Removed: Helper::getObject() and Helper::getJWTObject() have been
  replaced by Helper::decode() and Helper::decodeFully() respectively
- Removed: Support for PHP 7.1

## 0.7.1

- Fixed: Incorrect key selection when encrypting/decrypting keys in
  ECDH-ES+AxxxKW (#159)
- Fixed: Exporting keys as JSON in `jwkstool`

## 0.7.0

- Changed: Split `SimpleJWT\Crypt` namespace into multiple namespaces, one
  for each algorithm type (#60)
- Changed: `JWT` and `JWE` now derives from a common parent class `Token`
- Changed: Improved ASN.1 processing code (#68)
- Changed: Util::base64url_decode() will now throw
  `\UnexpectedValueException` instead of returning false if the input
  cannot be decoded

## 0.6.3

- Deprecated: Helper::getObject() and Helper::getJWTObject() have been
  replaced by Helper::decode() and Helper::decodeFully() respectively,
  and will be removed in future versions

## 0.6.2

- Changed: Updated `symfony/console` package version
- Fixed: Compatibility with PHP 8.1 when using ECDH (#58)

## 0.6.1

- Changed: JWT::deserialise() no longer takes a `$format` parameter (which
  is already ignored)
- Changed: KeyFactory::create() now throws a KeyException if the supplied key
  cannot be decoded
- Changed: OpenSSLSig::getKeyCriteria() now throws an UnexpectedValueException
  if the supplied algorithm (`alg` header) is not valid
- Deprecated: Helper::getJWTObject() now ignores the `$jwe_kid` parameter
  and will be removed in future versions
- Fixed: API documentation for better static analysis checks

## 0.6.0

- Added: Support for Elliptic Curve Diffie-Hellman Ephemeral Static algorithms
- Added: JWT::tokenHash() to calculate OpenID Connect access token hash values
- Changed: When parsing multi-recipient JWTs and JWEs without corresponding
  key, the error code for InvalidTokenException was changed from
  TOKEN_PARSE_ERROR to SIGNATURE_VERIFICATION_ERROR (for JWSs) and
  DECRYPTION_ERROR (for JWEs), so that they are consistent with their
  single-recipient equivalents
- Fixed: Decoding JSON formatted JWEs and JWKs
- Fixed: Parsing multi-recipient JWTs and JWEs

## 0.5.3

- Fixed: typos in documentation leading to deprecation error (#39)
- Fixed: incorrect treatment of recipients object in JWE
- Removed: support for PHP 5

## 0.5.2

- Fixed: Undefined index when calling JWT::deserialise() and
  JWE::decrypt() with an unrecognised token format (#37)

## 0.5.1

- Added: Support for PHP 8 (#35)

## 0.5.0

- Added: Support for AES GCM family of algorithms
- Added: Support for Elliptic Curve Diffie-Hellman key derivation
  algorithm
- Changed: SimpleJWT\JWT::decode() no longer supports $format parameter
  (format is automatically detected)
- Changed: SimpleJWT\JWT::deserialise() no longer supports $format parameter
  (format is automatically detected)
- Changed: Return value of SimpleJWT\JWT::deserialise() changed
- Changed: SimpleJWT\JWE::decrypt() no longer supports $format parameter
  (format is automatically detected)
- Removed: SimpleJWT\Keys\Key::getSignature()
- Fixed: Autoload issue in jwkstool (#31)

## 0.4.2

- Fixed: Uninitialised values in SimpleJWT\JWT::deserialise() for JWTs encoded
  in JSON serialisation format (#29)
- Note: Arguments and/or return values for SimpleJWT\JWT::deserialise() may change
  in the next release

## 0.4.1

- Fixed: Composer dependencies on `symfony/console` for PHP 7 compatibility
  (#22)

## 0.4.0

- Changed: jwkstool build process
- Fixed: Syntax error in SimpleJWT\JWE::decrypt()
- Fixed: Arguments for SimpleJWT\JWT::deserialise()
- Deprecated: SimpleJWT\Keys\Key::getSignature() - use 
   SimpleJWT\Keys\Key::getThumbnail() instead

## 0.3.1

- Fixed undefined variable error when using JWE with a symmetric key (#19)
- Fixed Util::packInt64() when running 32-bit PHP 7
- Fixed missing time variable in InvalidTokenException
- More specific PHP version specification requirements in composer.json
- Refactored Util::random_bytes() to specify file-based entropy source
  for Unix-like systems

## 0.3.0

- Refactored key signature methodology to align with
  [RFC 7638](https://tools.ietf.org/html/rfc7638)
- Fixed typo in documentation

## 0.2.5

- Fixed incorrect handling of kid when using symmetric encryption (#13)
- Enhanced documentation
- Refactored coding style

## 0.2.4

- Fixed support for RSA-OAEP-256
- Fixed incorrect encoding of RSA keys into PEM (#10)

## 0.2.2

- Fixed incorrect decoding of PEM-encoded EC private keys (#8)
- Improved decoding of PEM-encoded RSA keys
- Enhanced tests

## 0.2.1

- Refactored code to add deserialise function

## 0.1.6

- Support newer versions of OpenSSL used in PHP 7, which uses lowercase
  cipher and message digest names (#7)

## 0.1.5

- Fixed namespace error in documentation blocks (#3)

## 0.1.4

- Fixed syntax error when throwing exception as a result of an invalid
  COMPACT_FORMAT token (#1)

## 0.1.3

- Fixed bug in jwkstool in referencing renamed method in KeySet

## 0.1.2

- Fixed bug caused by dependency issues with `symfony/composer`.  The   of this library is now locked to 2.7.*

## 0.1.1

- Enhanced compatibility with PHP 7

## 0.1.0

- Initial release<|MERGE_RESOLUTION|>--- conflicted
+++ resolved
@@ -2,7 +2,6 @@
 
 All notable changes to this project will be documented in this file.
 
-<<<<<<< HEAD
 ## Unreleased
 
 - Changed: Providing invalid JSON tokens into JWT::deserialise() and
@@ -12,11 +11,10 @@
   algorithm classes
 - Changed: Additional type hinting on public API methods
 - Removed: Support for PHP 7.2
-=======
+
 ## 0.8.2
 
 - Changed: Update dependency on `symfony/console` to support v7.0
->>>>>>> 78477964
 
 ## 0.8.1
 
