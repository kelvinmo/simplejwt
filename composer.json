--- conflicted
+++ resolved
@@ -7,12 +7,8 @@
         "php": "^7.1 || ^8.0",
         "ext-openssl": "*",
         "ext-hash": "*",
-<<<<<<< HEAD
         "ext-gmp": "*",
-        "symfony/console": "~2.8 || ^4.0 || ^5.0"
-=======
         "symfony/console": "^4.0 || ^5.0"
->>>>>>> aed769fa
     },
     "require-dev": {
         "ext-bz2": "*",
