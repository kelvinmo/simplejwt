--- conflicted
+++ resolved
@@ -12,13 +12,8 @@
     "require-dev": {
         "ext-bz2": "*",
         "ext-Phar": "*",
-<<<<<<< HEAD
-        "phpunit/phpunit": "4.*",
+        "phpunit/phpunit": "^4.8.35 || ^6.0",
         "phing/phing": "^2.0"
-=======
-        "phpunit/phpunit": "^4.8.35 || ^6.0",
-        "phing/phing": "2.*"
->>>>>>> 6f3eecf6
     },
     "license": "BSD-3-Clause",
     "authors": [
@@ -32,11 +27,7 @@
         "psr-4": { "SimpleJWT\\": "src/SimpleJWT" }
     },
     "scripts": {
-<<<<<<< HEAD
-        "phar": [ "@composer install", "phing phar" ]
-=======
-        "phar": [ "phing phar" ],
+        "phar": [ "@composer install", "phing phar" ],
         "test": [ "@composer install", "phpunit" ]
->>>>>>> 6f3eecf6
     }
 }